Description:
  Slug: Osi
  ShortName: Osi
  LongName: Open Solver Interface
  ShortDescription: A uniform API for calling embedded linear and mixed-integer programming solvers.
  LongDescription: |2
    "The COIN-OR Open Solver Interface is a uniform API for interacting
    with callable solver libraries.
    It supports linear programming solvers as well as the ability to \"finish off\"
    a mixed-integer problem calling the solver library\'s MIP solver.
    A list of supported solvers appears at the bottom of the page."
  Manager: Matthew Saltzman, Lou Hafer
  Homepage: https://github.com/coin-or/Osi
  License: Eclipse Public License 2.0
  LicenseURL: http://www.opensource.org/licenses/EPL-2.0
  Zenodo: 173476455
<<<<<<< HEAD
  Appveyor: 
    Status: frpvf6totmchmjmv
  Bintray:
=======
  IncludedIn:
>>>>>>> 7637522e
    Package: Cbc
  Language:
    - C++
  Categories:
    - Interfaces 

Dependencies:
  - Description: ThirdParty wrapper for building Glpk
    URL: https://github.com/coin-or-tools/ThirdParty-Glpk
    Version: master
    Required: Optional
  - Description: Netlib data files
    URL: https://github.com/coin-or-tools/Data-Netlib
    Version: master
    Required: Required
  - Description: Sample data files
    URL: https://github.com/coin-or-tools/Data-Sample
    Version: master
    Required: Required
  - Description: COIN-OR Utilities
    URL: https://github.com/coin-or/CoinUtils
    Version: refactor
    Required: Required

DevelopmentStatus: 
  activityStatus: Active
  maturityLevel: 5
  testedPlatforms: 
  - operatingSystem: Linux
    compiler: gcc
  - operatingSystem: Mac OS X
    compiler:
    - gcc
    - clang
  - operatingSystem: Microsoft Windows
    compiler: cl
  - operatingSystem: Microsoft Windows with MSys2
    compiler:
    - gcc
    - cl
    - icl
  - operatingSystem: Microsoft Windows Subsystem for Linux
    compiler:
    - gcc
    - cl
    - icl<|MERGE_RESOLUTION|>--- conflicted
+++ resolved
@@ -14,13 +14,7 @@
   License: Eclipse Public License 2.0
   LicenseURL: http://www.opensource.org/licenses/EPL-2.0
   Zenodo: 173476455
-<<<<<<< HEAD
-  Appveyor: 
-    Status: frpvf6totmchmjmv
-  Bintray:
-=======
   IncludedIn:
->>>>>>> 7637522e
     Package: Cbc
   Language:
     - C++
